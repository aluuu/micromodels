import datetime

class BaseField(object):
    """Base class for all field types.

    The ``source`` parameter sets the key that will be retrieved from the source
    data. If ``source`` is not specified, the field instance will use its own
    name as the key to retrieve the value from the source data.
    """

    def __init__(self, source=None):
        self.source = source

    def populate(self, data):
        """Set the value or values wrapped by this field"""

        self.data = data

    def to_python(self):
        '''After being populated, this method casts the source data into a
        Python object. The default behavior is to simply return the source
        value. Subclasses should override this method.

        '''
        return self.data

    def to_serial(self, data):
        '''Used to serialize forms back into JSON or other formats.

        This method is essentially the opposite of
        :meth:`~micromodels.fields.BaseField.to_python`. A string, boolean,
        number, dictionary, list, or tuple must be returned. Subclasses should
        override this method.

        '''
        return data


class CharField(BaseField):
    """Field to represent a simple Unicode string value."""

    def to_python(self):
        """Convert the data supplied using the :meth:`populate` method to a
        Unicode string.

        """
        if self.data is None:
            return ''
        return unicode(self.data)


class IntegerField(BaseField):
    """Field to represent an integer value"""

    def to_python(self):
        """Convert the data supplied to the :meth:`populate` method to an
        integer.

        """

        if self.data is None:
            return 0
        return int(self.data)


class BooleanField(BaseField):
    """Field to represent a boolean"""

    def to_python(self):
        """The string ``'True'`` (case insensitive) will be converted
        to ``True``, as will any positive integers.

        """
        if isinstance(self.data, basestring):
            return self.data.strip().lower() == 'true'
        if isinstance(self.data, int):
            return self.data > 0
        return bool(self.data)


class DateTimeField(BaseField):
    """Field to represent a datetime

    The ``format`` parameter dictates the format of the input strings, and is
    used in the construction of the :class:`datetime.datetime` object.

    The ``serial_format`` parameter is a strftime formatted string for
    serialization. If ``serial_format`` isn't specified, an ISO formatted string
    will be returned by :meth:`~micromodels.DateTimeField.to_serial`.
    """

    def __init__(self, format, serial_format=None, **kwargs):
        super(DateTimeField, self).__init__(**kwargs)
        self.format = format
        self.serial_format = serial_format

    def to_python(self):
        '''A :class:`datetime.datetime` object is returned.'''

        if self.data is None:
            return None
        return datetime.datetime.strptime(str(self.data), self.format)

    def to_serial(self, time_obj):
        if not self.serial_format:
            return time_obj.isoformat()
        return time_obj.strftime(self.serial_format)

class DateField(DateTimeField):
    """Field to represent a :mod:`datetime.date`"""

    def to_python(self):
        datetime = super(DateField, self).to_python()
        return datetime.date()


class TimeField(DateTimeField):
    """Field to represent a :mod:`datetime.time`"""

    def to_python(self):
        datetime = super(TimeField, self).to_python()
        return datetime.time()


class WrappedObjectField(BaseField):
    """Superclass for any fields that wrap an object"""

    def __init__(self, wrapped_class, **kwargs):
        self._wrapped_class = wrapped_class
        BaseField.__init__(self, **kwargs)


class ModelField(WrappedObjectField):
    """Field containing a model instance

    Use this field when you wish to nest one object inside another.
    It takes a single required argument, which is the nested class.
    For example, given the following dictionary::

        some_data = {
            'first_item': 'Some value',
            'second_item': {
                'nested_item': 'Some nested value',
            },
        }

    You could build the following classes
    (note that you have to define the inner nested models first)::

        class MyNestedModel(micromodels.Model):
            nested_item = micromodels.CharField()

        class MyMainModel(micromodels.Model):
            first_item = micromodels.CharField()
            second_item = micromodels.ModelField(MyNestedModel)

    Then you can access the data as follows::

        >>> m = MyMainModel(some_data)
        >>> m.first_item
        u'Some value'
        >>> m.second_item.__class__.__name__
        'MyNestedModel'
        >>> m.second_item.nested_item
        u'Some nested value'

    """

    def to_python(self):
        return self._wrapped_class(self.data or {})

    def to_serial(self, model_instance):
        return model_instance.to_dict(serial=True)


class ModelCollectionField(WrappedObjectField):
    """Field containing a list of model instances.

    Use this field when your source data dictionary contains a list of
    dictionaries. It takes a single required argument, which is the name of the
    nested class that each item in the list should be converted to.
    For example::

        some_data = {
            'list': [
                {'value': 'First value'},
                {'value': 'Second value'},
                {'value': 'Third value'},
            ]
        }

        class MyNestedModel(micromodels.Model):
            value = micromodels.CharField()

        class MyMainModel(micromodels.Model):
            list = micromodels.ModelCollectionField(MyNestedModel)

        >>> m = MyMainModel(some_data)
        >>> len(m.list)
        3
        >>> m.list[0].__class__.__name__
        'MyNestedModel'
        >>> m.list[0].value
        u'First value'
        >>> [item.value for item in m.list]
        [u'First value', u'Second value', u'Third value']

    """

    def to_python(self):
        return [self._wrapped_class(item) for item in self.data or []]

    def to_serial(self, model_instances):
        return [instance.to_dict(serial=True) for instance in model_instances]


class FieldCollectionField(WrappedObjectField):
    """Field containing a list of the same type of fields.

    The constructor takes the class of field. If the field needs to be
    instantiated with arguments (like the ``format`` argument for the
    :class:`~micromodels.DateTimeField`), these arguments can be passed into the
    keyword arguments ``args`` and ``kwargs``. If these optional arguments are
    used, ``args`` needs to receive a tuple and ``kwargs`` needs to receive a
    dictionary.Beyond these keyword arguments, any other keyword arguments (like
    ``source``) will be passed to :class:`~micromodels.BaseField`'s constructor.

    This description is inherently confusing as this class contains a factory,
    and code speaks better than anything, so here are some examples::

        data = {
                    'legal_name': 'John Smith',
                    'aliases': ['Larry', 'Mo', 'Curly']
        }

        class Person(Model):
            legal_name = CharField()
            aliases = FieldCollectionField(CharField)

        p = Person(data)

    And now a quick REPL session::

        >>> p.legal_name
        u'John Smith'
        >>> p.aliases
        [u'Larry', u'Mo', u'Curly']
        >>> p.to_dict()
        {'legal_name': u'John Smith', 'aliases': [u'Larry', u'Mo', u'Curly']}
        >>> p.to_dict() == p.to_dict(serial=True)
        True

    Here is a bit more complicated example involving args and kwargs::

        data = {
                    'name': 'San Andreas',
                    'dates': ['1906-05-11', '1948-11-02', '1970-01-01']
        }

        class FaultLine(Model):
            name = CharField()
            earthquake_dates = FieldCollectionField(DateField, args=('%Y-%m-%d',),
                                                    kwargs={'serial_format': '%m-%d-%Y'},
                                                    source='dates')

        f = FaultLine(data)

    So args was passed a tuple, which consisted of a sole element representing
    the input format. This is a required argument for creating a
    :class:`~micromodels.DateField`. ``kwargs`` was given the ``serial_format``
    desired for output. The ``source`` keyword argument is passed up to
    :class:`~micromodels.BaseField` and allows our field instance (named
    ``earthquake_dates`` to get the data under the key ``dates`` from the source
    data.

    Let's check out the resulting :class:`~micromodels.Model` instance with the
    REPL::

        >>> f.name
        u'San Andreas'
        >>> f.earthquake_dates
        [datetime.date(1906, 5, 11), datetime.date(1948, 11, 2), datetime.date(1970, 1, 1)]
        >>> f.to_dict()
        {'earthquake_dates': [datetime.date(1906, 5, 11), datetime.date(1948, 11, 2), datetime.date(1970, 1, 1)],
         'name': u'San Andreas'}
        >>> f.to_dict(serial=True)
        {'earthquake_dates': ['05-11-1906', '11-02-1948', '01-01-1970'], 'name': u'San Andreas'}
        >>> f.to_json()
        '{"earthquake_dates": ["05-11-1906", "11-02-1948", "01-01-1970"], "name": "San Andreas"}'


    """

<<<<<<< HEAD
    def __init__(self, field_cls, args=(), kwargs = {}, **keyargs):
        self._args = args
        self._kwargs = kwargs
        super(FieldCollectionField, self).__init__(field_cls, **keyargs)
=======
    def __init__(self, wrapped_class, args=(), kwargs = {}, **keyargs):
        self._instance = wrapped_class(*args, **kwargs)
        super(FieldCollectionField, self).__init__(wrapped_class, **keyargs)
>>>>>>> 35a9d6d4

    def to_python(self):
        def convert(item):
            self._instance.populate(item)
            return self._instance.to_python()
        return [convert(item) for item in self.data or []]

    def to_serial(self, list_of_fields):
        return [self._instance.to_serial(data) for data in list_of_fields]<|MERGE_RESOLUTION|>--- conflicted
+++ resolved
@@ -6,8 +6,8 @@
     The ``source`` parameter sets the key that will be retrieved from the source
     data. If ``source`` is not specified, the field instance will use its own
     name as the key to retrieve the value from the source data.
-    """
-
+
+    """
     def __init__(self, source=None):
         self.source = source
 
@@ -57,7 +57,6 @@
         integer.
 
         """
-
         if self.data is None:
             return 0
         return int(self.data)
@@ -87,8 +86,8 @@
     The ``serial_format`` parameter is a strftime formatted string for
     serialization. If ``serial_format`` isn't specified, an ISO formatted string
     will be returned by :meth:`~micromodels.DateTimeField.to_serial`.
-    """
-
+
+    """
     def __init__(self, format, serial_format=None, **kwargs):
         super(DateTimeField, self).__init__(**kwargs)
         self.format = format
@@ -165,7 +164,6 @@
         u'Some nested value'
 
     """
-
     def to_python(self):
         return self._wrapped_class(self.data or {})
 
@@ -206,7 +204,6 @@
         [u'First value', u'Second value', u'Third value']
 
     """
-
     def to_python(self):
         return [self._wrapped_class(item) for item in self.data or []]
 
@@ -290,17 +287,9 @@
 
 
     """
-
-<<<<<<< HEAD
     def __init__(self, field_cls, args=(), kwargs = {}, **keyargs):
-        self._args = args
-        self._kwargs = kwargs
+        self._instance = field_cls(*args, **kwargs)
         super(FieldCollectionField, self).__init__(field_cls, **keyargs)
-=======
-    def __init__(self, wrapped_class, args=(), kwargs = {}, **keyargs):
-        self._instance = wrapped_class(*args, **kwargs)
-        super(FieldCollectionField, self).__init__(wrapped_class, **keyargs)
->>>>>>> 35a9d6d4
 
     def to_python(self):
         def convert(item):
